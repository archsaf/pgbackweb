name: Lint, test, and build
on:
<<<<<<< HEAD
  workflow_dispatch:
=======
  push:
    branches:
      - main
      - develop
>>>>>>> 006c9eaf
  pull_request:
  push:
    branches:
      - develop
      - main
      - develop

jobs:
  lint-test-build:
    strategy:
      matrix:
        os: [ubuntu-24.04, ubuntu-24.04-arm]
    
    name: Lint, test, and build the code
    runs-on: ${{ matrix.os }}
    timeout-minutes: 20

    steps:
      - name: Checkout
        uses: actions/checkout@v4

<<<<<<< HEAD
      - name: Run lint, test, and build
        uses: devcontainers/ci@v0.3
        with:
          push: never
          runCmd: |
            task check-deps
            task lint-only
            task test-only
            task build
=======
      - name: Set up QEMU
        uses: docker/setup-qemu-action@v3

      - name: Set up Docker Buildx
        uses: docker/setup-buildx-action@v3

      - name: Build Docker image
        run: |
          docker buildx create --use
          docker buildx build \
            --platform ${{ matrix.platform }} \
            --build-arg TARGETPLATFORM=${{ matrix.platform }} \
            -t pbw-test-${{ matrix.platform }}:latest \
            -f ./docker/Dockerfile.cicd \
            --load .

      - name: Run dependencies check
        run: docker run --rm --platform ${{ matrix.platform }} pbw-test-${{ matrix.platform }}:latest task check-deps

      - name: Run linter
        run: docker run --rm --platform ${{ matrix.platform }} pbw-test-${{ matrix.platform }}:latest task lint-only

      - name: Run tests
        run: docker run --rm --platform ${{ matrix.platform }} pbw-test-${{ matrix.platform }}:latest task test-only

      - name: Build project
        run: docker run --rm --platform ${{ matrix.platform }} pbw-test-${{ matrix.platform }}:latest task build
>>>>>>> 006c9eaf
<|MERGE_RESOLUTION|>--- conflicted
+++ resolved
@@ -1,17 +1,12 @@
 name: Lint, test, and build
 on:
-<<<<<<< HEAD
   workflow_dispatch:
-=======
   push:
     branches:
       - main
       - develop
->>>>>>> 006c9eaf
   pull_request:
-  push:
     branches:
-      - develop
       - main
       - develop
 
@@ -29,7 +24,6 @@
       - name: Checkout
         uses: actions/checkout@v4
 
-<<<<<<< HEAD
       - name: Run lint, test, and build
         uses: devcontainers/ci@v0.3
         with:
@@ -38,33 +32,4 @@
             task check-deps
             task lint-only
             task test-only
-            task build
-=======
-      - name: Set up QEMU
-        uses: docker/setup-qemu-action@v3
-
-      - name: Set up Docker Buildx
-        uses: docker/setup-buildx-action@v3
-
-      - name: Build Docker image
-        run: |
-          docker buildx create --use
-          docker buildx build \
-            --platform ${{ matrix.platform }} \
-            --build-arg TARGETPLATFORM=${{ matrix.platform }} \
-            -t pbw-test-${{ matrix.platform }}:latest \
-            -f ./docker/Dockerfile.cicd \
-            --load .
-
-      - name: Run dependencies check
-        run: docker run --rm --platform ${{ matrix.platform }} pbw-test-${{ matrix.platform }}:latest task check-deps
-
-      - name: Run linter
-        run: docker run --rm --platform ${{ matrix.platform }} pbw-test-${{ matrix.platform }}:latest task lint-only
-
-      - name: Run tests
-        run: docker run --rm --platform ${{ matrix.platform }} pbw-test-${{ matrix.platform }}:latest task test-only
-
-      - name: Build project
-        run: docker run --rm --platform ${{ matrix.platform }} pbw-test-${{ matrix.platform }}:latest task build
->>>>>>> 006c9eaf
+            task build